--- conflicted
+++ resolved
@@ -28,8 +28,6 @@
 import java.util.Map;
 import java.util.concurrent.atomic.AtomicInteger;
 import org.cactoos.Scalar;
-import org.cactoos.func.FuncOf;
-import org.cactoos.iterable.IterableOf;
 import org.cactoos.iterator.Repeated;
 import org.hamcrest.MatcherAssert;
 import org.hamcrest.Matchers;
@@ -111,21 +109,6 @@
     }
 
     @Test
-<<<<<<< HEAD
-    public void createsMapFromMapAndMapEntries() {
-        MatcherAssert.assertThat(
-            "Can't create a map from map and map entries",
-            new MapOf<Integer, Integer>(
-                new MapOf<Integer, Integer>(
-                    new MapEntry<Integer, Integer>(0, 0)
-                ),
-                new MapEntry<Integer, Integer>(1, 1)
-            ),
-            Matchers.allOf(
-                Matchers.hasEntry(0, 0),
-                Matchers.hasEntry(1, 1)
-            )
-=======
     public void integersToString() {
         MatcherAssert.assertThat(
             "Can't convert map of integers to string",
@@ -134,22 +117,10 @@
                 new MapEntry<>(1, 2)
             ).toString(),
             Matchers.equalTo("{-1=0, 1=2}")
->>>>>>> cc174859
         );
     }
 
     @Test
-<<<<<<< HEAD
-    public void createsMapFromFunctionsAndIterable() {
-        MatcherAssert.assertThat(
-            "Can't create a map from functions and iterable.",
-            new MapOf<Integer, Integer>(
-                new FuncOf<Integer, Integer>(0),
-                new FuncOf<Integer, Integer>(0),
-                new IterableOf<Integer>(0)
-            ),
-            Matchers.hasEntry(0, 0)
-=======
     public void mapsToString() {
         MatcherAssert.assertThat(
             "Can't convert map op maps to string",
@@ -170,31 +141,10 @@
                 )
             ).toString(),
             Matchers.equalTo("{-1={4=7, first=second}, 1={green=red, 2.7=3.1}}")
->>>>>>> cc174859
         );
     }
 
     @Test
-<<<<<<< HEAD
-    public void createsMapFromMapFunctionsAndIterable() {
-        MatcherAssert.assertThat(
-            "Can't create a map from map, functions and iterable.",
-            new MapOf<Integer, Integer>(
-                new FuncOf<Integer, Integer>(0),
-                new FuncOf<Integer, Integer>(0),
-                new MapOf<Integer, Integer>(
-                    new MapEntry<Integer, Integer>(1, 1)
-                ),
-                new IterableOf<>(0)
-            ),
-            Matchers.allOf(
-                Matchers.hasEntry(0, 0),
-                Matchers.hasEntry(1, 1)
-            )
-        );
-    }
-
-=======
     public void emptyToString() {
         MatcherAssert.assertThat(
             "Can't convert empty map to string",
@@ -202,5 +152,4 @@
             Matchers.equalTo("{}")
         );
     }
->>>>>>> cc174859
 }