--- conflicted
+++ resolved
@@ -23,12 +23,9 @@
  */
 package org.cactoos.func;
 
-<<<<<<< HEAD
 import java.security.SecureRandom;
 import java.util.concurrent.atomic.AtomicInteger;
-=======
 import java.util.Iterator;
->>>>>>> be34b140
 import org.cactoos.Func;
 import org.cactoos.iterator.Sticky;
 import org.hamcrest.MatcherAssert;
@@ -49,56 +46,16 @@
 
     @Test
     public void runsFuncMultipleTimes() throws Exception {
-<<<<<<< HEAD
-        final Integer repeated = 2;
-        final AtomicInteger count = new AtomicInteger(0);
-        final Func<AtomicInteger, Integer> func = new RepeatedFunc<>(
-            input -> {
-                return count.incrementAndGet();
-            },
-            repeated
-        );
-        MatcherAssert.assertThat(
-            func.apply(count),
-            Matchers.equalTo(repeated)
-        );
-    }
-
-    @Test
-    public void repeatsNullsResults() throws Exception {
-        final Func<Boolean, Integer> func = new RepeatedFunc<>(
-            input -> {
-                return null;
-=======
         final Iterator<Integer> iter = new Sticky<>(1, 2, 5, 6);
         final Func<Boolean, Integer> func = new RepeatedFunc<>(
             input -> {
                 return iter.next();
->>>>>>> be34b140
             },
             3
         );
         MatcherAssert.assertThat(
             func.apply(true),
-<<<<<<< HEAD
-            Matchers.equalTo(null)
-        );
-    }
-
-    @Test(expected = IllegalArgumentException.class)
-    public void doesntRepeatAny() throws Exception {
-        final Func<Boolean, Integer> func = new RepeatedFunc<>(
-            input -> {
-                return new SecureRandom().nextInt();
-            },
-            0
-        );
-        MatcherAssert.assertThat(
-            func.apply(true),
-            Matchers.equalTo(func.apply(true))
-=======
             Matchers.equalTo(5)
->>>>>>> be34b140
         );
     }
 }