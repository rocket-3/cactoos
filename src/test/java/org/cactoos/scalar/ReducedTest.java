/**
 * The MIT License (MIT)
 *
 * Copyright (c) 2017-2018 Yegor Bugayenko
 *
 * Permission is hereby granted, free of charge, to any person obtaining a copy
 * of this software and associated documentation files (the "Software"), to deal
 * in the Software without restriction, including without limitation the rights
 * to use, copy, modify, merge, publish, distribute, sublicense, and/or sell
 * copies of the Software, and to permit persons to whom the Software is
 * furnished to do so, subject to the following conditions:
 *
 * The above copyright notice and this permission notice shall be included
 * in all copies or substantial portions of the Software.
 *
 * THE SOFTWARE IS PROVIDED "AS IS", WITHOUT WARRANTY OF ANY KIND, EXPRESS OR
 * IMPLIED, INCLUDING BUT NOT LIMITED TO THE WARRANTIES OF MERCHANTABILITY,
 * FITNESS FOR A PARTICULAR PURPOSE AND NON-INFRINGEMENT. IN NO EVENT SHALL THE
 * AUTHORS OR COPYRIGHT HOLDERS BE LIABLE FOR ANY CLAIM, DAMAGES OR OTHER
 * LIABILITY, WHETHER IN AN ACTION OF CONTRACT, TORT OR OTHERWISE, ARISING FROM,
 * OUT OF OR IN CONNECTION WITH THE SOFTWARE OR THE USE OR OTHER DEALINGS IN THE
 * SOFTWARE.
 */
package org.cactoos.scalar;

import java.util.Collections;
import java.util.NoSuchElementException;
import org.cactoos.Scalar;
import org.cactoos.iterable.IterableOf;
import org.hamcrest.MatcherAssert;
import org.hamcrest.Matchers;
import org.junit.Test;

/**
 * Test case for {@link Reduced}.
 *
 * @author Eduard Balovnev (bedward70@mail.ru)
 * @version $Id$
 * @since 0.30
 * @checkstyle JavadocMethodCheck (500 lines)
 */
public final class ReducedTest {

    @Test(expected = NoSuchElementException.class)
    public void failsForEmptyIterable() throws Exception {
        new Reduced<>(
            (first, last) -> first,
            Collections.emptyList()
        ).value();
    }

    @Test
    public void singleAtSingleIterable() throws Exception {
        final Integer single = 10;
        MatcherAssert.assertThat(
            "Can't find the single",
            new Reduced<>(
                (first, last) -> first,
                new IterableOf<Scalar<Integer>>(() -> single)
            ).value(),
            Matchers.equalTo(single)
        );
    }

    @Test
    public void firstAtIterable() throws Exception {
        final String one = "Apple";
        final String two = "Banana";
        final String three = "Orange";
        MatcherAssert.assertThat(
            "Can't find the first",
            new Reduced<>(
                (first, last) -> first,
                new IterableOf<Scalar<String>>(
                    () -> one,
                    () -> two,
                    () -> three
                )
            ).value(),
            Matchers.equalTo(one)
        );
    }

    @Test
<<<<<<< HEAD
    public void constructedFromVarargs() throws Exception {
        MatcherAssert.assertThat(
            "Can't reduce elements in vararg array",
            new Reduced<>(
                0L,
                (first, second) -> first + second,
                1, 2, 3, 4, 5
            ).value(),
            Matchers.equalTo(15L)
=======
    public void lastAtIterable() throws Exception {
        final Character one = 'A';
        final Character two = 'B';
        final Character three = 'O';
        MatcherAssert.assertThat(
            "Can't find the last",
            new Reduced<>(
                (first, last) -> last,
                new IterableOf<Scalar<Character>>(
                    () -> one,
                    () -> two,
                    () -> three
                )
            ).value(),
            Matchers.equalTo(three)
>>>>>>> 13916085
        );
    }
}<|MERGE_RESOLUTION|>--- conflicted
+++ resolved
@@ -82,17 +82,6 @@
     }
 
     @Test
-<<<<<<< HEAD
-    public void constructedFromVarargs() throws Exception {
-        MatcherAssert.assertThat(
-            "Can't reduce elements in vararg array",
-            new Reduced<>(
-                0L,
-                (first, second) -> first + second,
-                1, 2, 3, 4, 5
-            ).value(),
-            Matchers.equalTo(15L)
-=======
     public void lastAtIterable() throws Exception {
         final Character one = 'A';
         final Character two = 'B';
@@ -108,7 +97,6 @@
                 )
             ).value(),
             Matchers.equalTo(three)
->>>>>>> 13916085
         );
     }
 }