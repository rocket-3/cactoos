/**
 * The MIT License (MIT)
 *
 * Copyright (c) 2017 Yegor Bugayenko
 *
 * Permission is hereby granted, free of charge, to any person obtaining a copy
 * of this software and associated documentation files (the "Software"), to deal
 * in the Software without restriction, including without limitation the rights
 * to use, copy, modify, merge, publish, distribute, sublicense, and/or sell
 * copies of the Software, and to permit persons to whom the Software is
 * furnished to do so, subject to the following conditions:
 *
 * The above copyright notice and this permission notice shall be included
 * in all copies or substantial portions of the Software.
 *
 * THE SOFTWARE IS PROVIDED "AS IS", WITHOUT WARRANTY OF ANY KIND, EXPRESS OR
 * IMPLIED, INCLUDING BUT NOT LIMITED TO THE WARRANTIES OF MERCHANTABILITY,
 * FITNESS FOR A PARTICULAR PURPOSE AND NON-INFRINGEMENT. IN NO EVENT SHALL THE
 * AUTHORS OR COPYRIGHT HOLDERS BE LIABLE FOR ANY CLAIM, DAMAGES OR OTHER
 * LIABILITY, WHETHER IN AN ACTION OF CONTRACT, TORT OR OTHERWISE, ARISING FROM,
 * OUT OF OR IN CONNECTION WITH THE SOFTWARE OR THE USE OR OTHER DEALINGS IN THE
 * SOFTWARE.
 */
package org.cactoos.time;

import java.time.Instant;
import java.time.ZoneId;
import java.time.ZonedDateTime;
import java.time.format.DateTimeFormatter;
import java.time.temporal.TemporalAccessor;
import java.util.Date;
import java.util.Locale;
import org.cactoos.Text;
import org.cactoos.scalar.UncheckedScalar;

/**
 * Formatter for date instances.
 * @author Sven Diedrichsen (sven.diedrichsen@gmail.com)
 * @version $Id$
 * @since 0.27
 */
@SuppressWarnings("PMD.AvoidDuplicateLiterals")
public final class DateAsText implements Text {

    /**
     * Scalar carrying the formatted date.
     */
    private final UncheckedScalar<String> formatted;

    /**
     * Formats current time using the ISO format.
     */
    public DateAsText() {
        this(System.currentTimeMillis());
    }

    /**
     * Formats the milliseconds using the ISO format.
     * @param milliseconds Milliseconds to format.
     */
    public DateAsText(final long milliseconds) {
        this(
            ZonedDateTime.ofInstant(
                Instant.ofEpochMilli(milliseconds), ZoneId.of("UTC")
            ),
            new Iso().get()
        );
    }

    /**
     * Formats the milliseconds using the format and the default locale.
     * @param milliseconds Milliseconds to format.
     * @param format The format to use.
     */
    public DateAsText(final long milliseconds, final String format) {
        this(
            ZonedDateTime.ofInstant(
                Instant.ofEpochMilli(milliseconds), ZoneId.of("UTC")
            ),
            format,
            Locale.getDefault(Locale.Category.FORMAT)
        );
    }

    /**
     * Formats the milliseconds as date using the format and the locale.
     * @param milliseconds Milliseconds to format as date.
     * @param format The format to use.
     * @param locale The locale to use for the format.
     */
    public DateAsText(final long milliseconds, final String format,
        final Locale locale) {
        this(
            ZonedDateTime.ofInstant(
                Instant.ofEpochMilli(milliseconds), ZoneId.of("UTC")
            ),
            DateTimeFormatter.ofPattern(format, locale)
        );
    }

    /**
     * Formats the date with ISO format using the system zone.
     * @param date The date to format.
     */
    public DateAsText(final Date date) {
        this(
            ZonedDateTime.ofInstant(date.toInstant(), ZoneId.of("UTC")),
            new Iso().get()
        );
    }

    /**
     * Formats the date with to format using the default locale and the system
     * zone.
     * @param date The date to format.
     * @param format The format to use.
     */
    public DateAsText(final Date date, final String format) {
        this(
            ZonedDateTime.ofInstant(date.toInstant(), ZoneId.of("UTC")),
            DateTimeFormatter.ofPattern(
                format,
                Locale.getDefault(Locale.Category.FORMAT)
            )
        );
    }

    /**
     * Formats the date using the format and locale using the system default
     * zone.
     * @param date The date to format.
     * @param format The format to use.
     * @param locale The locale to use.
     */
    public DateAsText(final Date date, final String format,
        final Locale locale) {
        this(
            ZonedDateTime.ofInstant(date.toInstant(), ZoneId.of("UTC")),
            DateTimeFormatter.ofPattern(format, locale)
        );
    }

    /**
     * Formats date using ISO date time format.
     * @param date The date to format.
     */
    public DateAsText(final TemporalAccessor date) {
        this(date, new Iso().get());
    }

    /**
     * Formats date using provided date time format string using default locale.
     * @param date The date to format.
     * @param format The format to use.
     */
    public DateAsText(final TemporalAccessor date, final String format) {
        this(date, format, Locale.getDefault(Locale.Category.FORMAT));
    }

    /**
     * Formats the date using the provided format string using the provided
     * locale.
     * @param date The date to format.
     * @param format The format string to use.
     * @param locale The locale to use.
     */
    public DateAsText(final TemporalAccessor date, final String format,
        final Locale locale) {
        this(date, DateTimeFormatter.ofPattern(format, locale));
    }

    /**
     * Formats the date using the provided formatter.
     * @param date The date to format.
     * @param formatter The formatter to use.
     */
    public DateAsText(final TemporalAccessor date,
        final DateTimeFormatter formatter) {
        this.formatted = new UncheckedScalar<>(
            () -> formatter.format(date)
        );
    }

    @Override
    public String asString() {
        return this.formatted.value();
    }

<<<<<<< HEAD
=======
    @Override
    public int compareTo(final Text text) {
        return new UncheckedText(this).compareTo(text);
    }

>>>>>>> e36349a7
}
<|MERGE_RESOLUTION|>--- conflicted
+++ resolved
@@ -186,12 +186,4 @@
         return this.formatted.value();
     }
 
-<<<<<<< HEAD
-=======
-    @Override
-    public int compareTo(final Text text) {
-        return new UncheckedText(this).compareTo(text);
-    }
-
->>>>>>> e36349a7
 }
