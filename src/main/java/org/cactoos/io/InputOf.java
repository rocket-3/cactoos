--- conflicted
+++ resolved
@@ -207,11 +207,7 @@
      * @param chars The chars
      */
     public InputOf(final char... chars) {
-<<<<<<< HEAD
-        this(new BytesOf(new String(chars)));
-=======
         this(chars, StandardCharsets.UTF_8);
->>>>>>> b5031490
     }
 
     /**
