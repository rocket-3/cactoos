/*
 * The MIT License (MIT)
 *
 * Copyright (c) 2017-2018 Yegor Bugayenko
 *
 * Permission is hereby granted, free of charge, to any person obtaining a copy
 * of this software and associated documentation files (the "Software"), to deal
 * in the Software without restriction, including without limitation the rights
 * to use, copy, modify, merge, publish, distribute, sublicense, and/or sell
 * copies of the Software, and to permit persons to whom the Software is
 * furnished to do so, subject to the following conditions:
 *
 * The above copyright notice and this permission notice shall be included
 * in all copies or substantial portions of the Software.
 *
 * THE SOFTWARE IS PROVIDED "AS IS", WITHOUT WARRANTY OF ANY KIND, EXPRESS OR
 * IMPLIED, INCLUDING BUT NOT LIMITED TO THE WARRANTIES OF MERCHANTABILITY,
 * FITNESS FOR A PARTICULAR PURPOSE AND NON-INFRINGEMENT. IN NO EVENT SHALL THE
 * AUTHORS OR COPYRIGHT HOLDERS BE LIABLE FOR ANY CLAIM, DAMAGES OR OTHER
 * LIABILITY, WHETHER IN AN ACTION OF CONTRACT, TORT OR OTHERWISE, ARISING FROM,
 * OUT OF OR IN CONNECTION WITH THE SOFTWARE OR THE USE OR OTHER DEALINGS IN THE
 * SOFTWARE.
 */
package org.cactoos.iterable;

import org.cactoos.iterator.IteratorOfInts;

/**
 * Iterable of integer values.
 *
 * @since 1.0
 */
public final class IterableOfInts extends IterableEnvelope<Integer> {

    /**
     * Ctor.
     * @param values Integer values
     */
    public IterableOfInts(final int... values) {
<<<<<<< HEAD
        super(() -> new IterableOf<>(new IteratorOfInts(values)));
=======
        super(() -> () -> new IteratorOfInts(values));
>>>>>>> 0564dd8f
    }
}<|MERGE_RESOLUTION|>--- conflicted
+++ resolved
@@ -37,10 +37,6 @@
      * @param values Integer values
      */
     public IterableOfInts(final int... values) {
-<<<<<<< HEAD
-        super(() -> new IterableOf<>(new IteratorOfInts(values)));
-=======
         super(() -> () -> new IteratorOfInts(values));
->>>>>>> 0564dd8f
     }
 }